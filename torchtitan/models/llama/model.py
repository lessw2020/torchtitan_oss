# Copyright (c) Meta Platforms, Inc. and affiliates.
# All rights reserved.
#
# This source code is licensed under the BSD-style license found in the
# LICENSE file in the root directory of this source tree.
#
# Llama 2 is licensed under the LLAMA 2 Community License,
# Copyright (c) Meta Platforms, Inc. All Rights Reserved.


from dataclasses import dataclass
from typing import Optional, Tuple

import torch
import torch.nn.functional as F
from torch import nn
from torchtitan.models.norms import create_norm


@dataclass
class ModelArgs:
    dim: int = 4096
    n_layers: int = 32
    n_heads: int = 32
    n_kv_heads: Optional[int] = None
    vocab_size: int = -1  # defined later by tokenizer
    multiple_of: int = 256  # make SwiGLU hidden layer size multiple of large power of 2
    ffn_dim_multiplier: Optional[float] = None
    norm_eps: float = 1e-5
    rope_theta: float = 10000

    max_batch_size: int = 32
    max_seq_len: int = 2048
    # If `True`, then each transformer block init uses its layer ID, and if
    # `False`, each uses the total number of transformer blocks
    depth_init: bool = True
    norm_type: str = "rmsnorm"


def precompute_freqs_cis(dim: int, end: int, theta: float = 10000.0) -> torch.Tensor:
    """
    Precompute the frequency tensor for complex exponentials (cis) with given dimensions.

    This function calculates a frequency tensor with complex exponentials using the given dimension 'dim'
    and the end index 'end'. The 'theta' parameter scales the frequencies.
    The returned tensor contains complex values in complex64 data type.

    Args:
        dim (int): Dimension of the frequency tensor.
        end (int): End index for precomputing frequencies.
        theta (float, optional): Scaling factor for frequency computation. Defaults to 10000.0.

    Returns:
        torch.Tensor: Precomputed frequency tensor with complex exponentials.
    """
    freqs = 1.0 / (theta ** (torch.arange(0, dim, 2)[: (dim // 2)].float() / dim))
    t = torch.arange(end, device=freqs.device)
    freqs = torch.outer(t, freqs).float()
    freqs_cis = torch.polar(torch.ones_like(freqs), freqs)  # complex64
    return freqs_cis


def reshape_for_broadcast(freqs_cis: torch.Tensor, x: torch.Tensor) -> torch.Tensor:
    """
    Reshape frequency tensor for broadcasting it with another tensor.

    This function reshapes the frequency tensor to have the same shape as the target tensor 'x'
    for the purpose of broadcasting the frequency tensor during element-wise operations.

    The input freqs_cis tensor is assumed to be of shape (max_seqlen, dim),
    and the first seqlen elements will be sliced, but dim must match x.

    Args:
        freqs_cis (torch.Tensor): Frequency tensor to be reshaped.
        x (torch.Tensor): Target tensor for broadcasting compatibility.

    Returns:
        torch.Tensor: Reshaped frequency tensor.
    """
    ndim = x.ndim
    assert 0 <= 1 < ndim
    seqlen = x.shape[1]
    freqs_cis = freqs_cis[0:seqlen]
    assert freqs_cis.shape == (seqlen, x.shape[-1])
    shape = [d if i == 1 or i == ndim - 1 else 1 for i, d in enumerate(x.shape)]
    return freqs_cis.view(*shape)


def apply_rotary_emb(
    xq: torch.Tensor,
    xk: torch.Tensor,
    freqs_cis: torch.Tensor,
) -> Tuple[torch.Tensor, torch.Tensor]:
    """
    Apply rotary embeddings to input tensors using the given frequency tensor.

    This function applies rotary embeddings to the given query 'xq' and key 'xk' tensors using the provided
    frequency tensor 'freqs_cis'. The input tensors are reshaped as complex numbers, and the frequency tensor
    is reshaped for broadcasting compatibility. The resulting tensors contain rotary embeddings and are
    returned as real tensors.

    Args:
        xq (torch.Tensor): Query tensor to apply rotary embeddings.
        xk (torch.Tensor): Key tensor to apply rotary embeddings.
        freqs_cis (torch.Tensor): Precomputed frequency tensor for complex exponentials.

    Returns:
        Tuple[torch.Tensor, torch.Tensor]: Tuple of modified query tensor and key tensor with rotary embeddings.
    """
    xq_ = torch.view_as_complex(xq.float().reshape(*xq.shape[:-1], -1, 2))
    xk_ = torch.view_as_complex(xk.float().reshape(*xk.shape[:-1], -1, 2))
    freqs_cis = reshape_for_broadcast(freqs_cis, xq_)
    xq_out = torch.view_as_real(xq_ * freqs_cis).flatten(3)
    xk_out = torch.view_as_real(xk_ * freqs_cis).flatten(3)
    return xq_out.type_as(xq), xk_out.type_as(xk)


def repeat_kv(x: torch.Tensor, n_rep: int) -> torch.Tensor:
    """torch.repeat_interleave(x, dim=2, repeats=n_rep)"""
    bs, slen, n_kv_heads, head_dim = x.shape
    if n_rep == 1:
        return x
    return (
        x[:, :, :, None, :]
        .expand(bs, slen, n_kv_heads, n_rep, head_dim)
        .reshape(bs, slen, n_kv_heads * n_rep, head_dim)
    )


class Attention(nn.Module):
    """
    Multi-head attention module.

    Args:
        model_args (ModelArgs): Model configuration arguments.

    Attributes:
        n_kv_heads (int): Number of key and value heads.
        n_heads (int): Number of query heads.
        n_rep (int): Number of repetitions for local heads.
        head_dim (int): Dimension size of each attention head.
        wq (Linear): Linear transformation for queries.
        wk (Linear): Linear transformation for keys.
        wv (Linear): Linear transformation for values.
        wo (Linear): Linear transformation for output.

    """

    def __init__(self, model_args: ModelArgs):
        super().__init__()
        self.n_heads = model_args.n_heads
        self.n_kv_heads = (
            model_args.n_heads
            if model_args.n_kv_heads is None
            else model_args.n_kv_heads
        )
        self.n_rep = self.n_heads // self.n_kv_heads
        self.head_dim = model_args.dim // model_args.n_heads

        self.wq = nn.Linear(
            model_args.dim, model_args.n_heads * self.head_dim, bias=False
        )
        self.wk = nn.Linear(model_args.dim, self.n_kv_heads * self.head_dim, bias=False)
        self.wv = nn.Linear(model_args.dim, self.n_kv_heads * self.head_dim, bias=False)
        self.wo = nn.Linear(
            model_args.n_heads * self.head_dim, model_args.dim, bias=False
        )

    def init_weights(self, init_std: float):
        for linear in (self.wq, self.wk, self.wv):
            nn.init.trunc_normal_(linear.weight, mean=0.0, std=0.02)
        nn.init.trunc_normal_(self.wo.weight, mean=0.0, std=init_std)

    def forward(
        self,
        x: torch.Tensor,
        freqs_cis: torch.Tensor,
    ):
        """
        Forward pass of the attention module.

        Args:
            x (torch.Tensor): Input tensor.
            freqs_cis (torch.Tensor): Precomputed frequency tensor.

        Returns:
            torch.Tensor: Output tensor after attention.

        """
        bs, seqlen, _ = x.shape
        xq, xk, xv = self.wq(x), self.wk(x), self.wv(x)

        xq = xq.view(bs, seqlen, self.n_heads, self.head_dim)
        xk = xk.view(bs, seqlen, self.n_kv_heads, self.head_dim)
        xv = xv.view(bs, seqlen, self.n_kv_heads, self.head_dim)

        xq, xk = apply_rotary_emb(xq, xk, freqs_cis=freqs_cis)

        # repeat k/v heads if n_kv_heads < n_heads
        keys = repeat_kv(xk, self.n_rep)  # (bs, seqlen, n_local_heads, head_dim)
        values = repeat_kv(xv, self.n_rep)  # (bs, seqlen, n_local_heads, head_dim)

        xq = xq.transpose(1, 2)  # (bs, n_local_heads, seqlen, head_dim)
        xk = keys.transpose(1, 2)  # (bs, n_local_heads, seqlen, head_dim)
        xv = values.transpose(1, 2)  # (bs, n_local_heads, seqlen, head_dim)

        # we use casual mask for training
        output = F.scaled_dot_product_attention(xq, xk, xv, is_causal=True)
        output = output.transpose(
            1, 2
        ).contiguous()  # (bs, seqlen, n_local_heads, head_dim)
        output = output.view(bs, seqlen, -1)
        return self.wo(output)


class FeedForward(nn.Module):
    """
    FeedForward module

    Args:
        dim (int): Input dimension.
        hidden_dim (int): Hidden dimension of the feedforward layer.
        multiple_of (int): Value to ensure hidden dimension is a multiple of this value.
        ffn_dim_multiplier (Optional[float]): Custom multiplier for hidden dimension. Defaults to None.

    Attributes:
        w1 (Linear): Linear transformation for the first layer.
        w2 (Linear): Linear transformation for the second layer.
        w3 (Linear): Linear transformation for the third layer.

    """

    def __init__(
        self,
        dim: int,
        hidden_dim: int,
        multiple_of: int,
        ffn_dim_multiplier: Optional[float],
    ):
        super().__init__()
        hidden_dim = int(2 * hidden_dim / 3)
        # custom dim factor multiplier
        if ffn_dim_multiplier is not None:
            hidden_dim = int(ffn_dim_multiplier * hidden_dim)
        hidden_dim = multiple_of * ((hidden_dim + multiple_of - 1) // multiple_of)

        self.w1 = nn.Linear(dim, hidden_dim, bias=False)
        self.w2 = nn.Linear(hidden_dim, dim, bias=False)
        self.w3 = nn.Linear(dim, hidden_dim, bias=False)

    def forward(self, x):
        return self.w2(F.silu(self.w1(x)) * self.w3(x))

    def init_weights(self, init_std: float):
        nn.init.trunc_normal_(self.w1.weight, mean=0.0, std=0.02)
        for linear in (self.w2, self.w3):
            nn.init.trunc_normal_(linear.weight, mean=0.0, std=init_std)


class TransformerBlock(nn.Module):
    """
    TransformerBlock Module

    Args:
        layer_id (int): Identifier for the layer.
        model_args (ModelArgs): Model configuration arguments.

    Attributes:
        n_heads (int): Number of attention heads.
        dim (int): Dimension size of the model.
        head_dim (int): Dimension size of each attention head.
        attention (Attention): Attention module.
        feed_forward (FeedForward): FeedForward module.
        layer_id (int): Identifier for the layer.
        attention_norm (RMSNorm): Layer normalization for attention output.
        ffn_norm (RMSNorm): Layer normalization for feedforward output.

    """

    def __init__(self, layer_id: int, model_args: ModelArgs):
        super().__init__()
        self.n_heads = model_args.n_heads
        self.dim = model_args.dim
        self.attention = Attention(model_args)
        self.feed_forward = FeedForward(
            dim=model_args.dim,
            hidden_dim=4 * model_args.dim,
            multiple_of=model_args.multiple_of,
            ffn_dim_multiplier=model_args.ffn_dim_multiplier,
        )
        self.layer_id = layer_id
        self.num_layers = model_args.n_layers

        self.attention_norm = create_norm(
            model_args.norm_type, dim=model_args.dim, eps=model_args.norm_eps
        )
        self.ffn_norm = create_norm(
            model_args.norm_type, dim=model_args.dim, eps=model_args.norm_eps
        )

        if model_args.depth_init:
            self.weight_init_std = 0.02 / (2 * (self.layer_id + 1)) ** 0.5
        else:
            self.weight_init_std = 0.02 / (2 * self.num_layers) ** 0.5

    def forward(
        self,
        x: torch.Tensor,
        freqs_cis: torch.Tensor,
    ):
        """
        Perform a forward pass through the TransformerBlock.

        Args:
            x (torch.Tensor): Input tensor.
            freqs_cis (torch.Tensor): Precomputed cosine and sine frequencies.

        Returns:
            torch.Tensor: Output tensor after applying attention and feedforward layers.

        """
        h = x + self.attention(self.attention_norm(x), freqs_cis)
        out = h + self.feed_forward(self.ffn_norm(h))
        return out

    def init_weights(self):
        for norm in (self.attention_norm, self.ffn_norm):
            norm.reset_parameters()
        self.attention.init_weights(self.weight_init_std)
        self.feed_forward.init_weights(self.weight_init_std)


class Transformer(nn.Module):
    """
    Transformer Module

    Args:
        model_args (ModelArgs): Model configuration arguments.

    Attributes:
        model_args (ModelArgs): Model configuration arguments.
        vocab_size (int): Vocabulary size.
        n_layers (int): Number of layers in the model.
        tok_embeddings (ParallelEmbedding): Token embeddings.
        layers (torch.nn.ModuleList): List of Transformer blocks.
        norm (RMSNorm): Layer normalization for the model output.
        output (ColumnParallelLinear): Linear layer for final output.
        freqs_cis (torch.Tensor): Precomputed cosine and sine frequencies.

    """

    def __init__(self, model_args: ModelArgs):
        super().__init__()
        self.model_args = model_args
        self.vocab_size = model_args.vocab_size
        self.n_layers = model_args.n_layers

        self.tok_embeddings = nn.Embedding(model_args.vocab_size, model_args.dim)

        # TODO persistent should be set to false, since this buffer can be recomputed.
        # however, we set it to true for 2 reasons.  (1) due to pytorch/pytorch#123411,
        # compile or pipeline-tracer will not correctly handle non-persistent buffers,
        # so we need to fix that.  (2) if we initialize pipeline-parallel models from
        # a seed checkpoint rather than calling init_weights, we need freqs_cis to be
        # initialized by the checkpoint, or we need to add a separate initializer for
        # just the non-persistent buffers that is called after loading checkpoints.
        self.register_buffer("freqs_cis", self._precompute_freqs_cis(), persistent=True)

        self.layers = torch.nn.ModuleDict()
        for layer_id in range(model_args.n_layers):
            self.layers[str(layer_id)] = TransformerBlock(layer_id, model_args)

        self.norm = create_norm(
            model_args.norm_type, dim=model_args.dim, eps=model_args.norm_eps
        )

        self.output = nn.Linear(model_args.dim, model_args.vocab_size, bias=False)
        self.init_weights()

    def init_weights(self):
        """
        [Note: On ``init_weights`` vs. ``reset_parameters``]
        Modules may define ``reset_parameters`` to initialize parameter values.
        ``reset_parameters`` is meant to only initialize directly owned
        parameters/buffers, not those of their child modules, and it can be
        used to give the initial values for these tensors.
        Separately, users may want custom initialization for their modules,
        different from that in ``reset_parameters``. For this, we define
        ``init_weights``. We only call it in the constructor of this
        ``Transformer`` root module to avoid reinitializing tensors.
        """
        with torch.device(self.freqs_cis.device):
            self.freqs_cis = self._precompute_freqs_cis()
        nn.init.normal_(self.tok_embeddings.weight)
        for layer in self.layers.values():
            layer.init_weights()
        self.norm.reset_parameters()
        final_out_std = self.model_args.dim**-0.5
        cutoff_factor = 3
        nn.init.trunc_normal_(
            self.output.weight,
            mean=0.0,
            std=final_out_std,
            a=-cutoff_factor * final_out_std,
            b=cutoff_factor * final_out_std,
        )

    def _precompute_freqs_cis(self) -> torch.Tensor:
        return precompute_freqs_cis(
            self.model_args.dim // self.model_args.n_heads,
            # Need to compute until at least the max token limit for generation
            # (use 2x max sequence length to be safe)
            self.model_args.max_seq_len * 2,
            self.model_args.rope_theta,
        )

    def forward(self, tokens: torch.Tensor):
        """
        Perform a forward pass through the Transformer model.

        Args:
            tokens (torch.Tensor): Input token indices.

        Returns:
            torch.Tensor: Output logits after applying the Transformer model.

        """
<<<<<<< HEAD
        h = self.tok_embeddings(tokens)

        for layer in self.layers:
            h = layer(h, self.freqs_cis)
        h = self.norm(h)
        output = self.output(h).float()
=======
        # passthrough for nonexistent layers, allows easy configuration of pipeline parallel stages
        h = self.tok_embeddings(tokens) if self.tok_embeddings else tokens

        for layer in self.layers.values():
            h = layer(h, self.freqs_cis)

        h = self.norm(h) if self.norm else h
        output = self.output(h).float() if self.output else h
>>>>>>> f2c3a114
        return output

    @classmethod
    def from_model_args(cls, model_args: ModelArgs) -> "Transformer":
        """
        Initialize a Transformer model from a ModelArgs object.

        Args:
            model_args (ModelArgs): Model configuration arguments.

        Returns:
            Transformer: Transformer model.

        """
        return cls(model_args)<|MERGE_RESOLUTION|>--- conflicted
+++ resolved
@@ -425,14 +425,7 @@
             torch.Tensor: Output logits after applying the Transformer model.
 
         """
-<<<<<<< HEAD
-        h = self.tok_embeddings(tokens)
-
-        for layer in self.layers:
-            h = layer(h, self.freqs_cis)
-        h = self.norm(h)
-        output = self.output(h).float()
-=======
+
         # passthrough for nonexistent layers, allows easy configuration of pipeline parallel stages
         h = self.tok_embeddings(tokens) if self.tok_embeddings else tokens
 
@@ -441,7 +434,7 @@
 
         h = self.norm(h) if self.norm else h
         output = self.output(h).float() if self.output else h
->>>>>>> f2c3a114
+
         return output
 
     @classmethod
